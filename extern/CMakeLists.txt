--- conflicted
+++ resolved
@@ -1,25 +1,3 @@
-<<<<<<< HEAD
-install(
-    DIRECTORY cereal/include/cereal
-    DESTINATION include
-    FILES_MATCHING
-    PATTERN *.hpp
-    PATTERN *.h
-    )
-add_library(cereal INTERFACE)
-add_library(Cereal::Cereal ALIAS cereal)
-target_include_directories(
-    cereal SYSTEM
-    INTERFACE $<BUILD_INTERFACE:${CMAKE_CURRENT_LIST_DIR}/cereal/include>
-              $<INSTALL_INTERFACE:include>
-    )
-
-install(
-    TARGETS cereal
-    EXPORT isce3-targets
-    DESTINATION ${ISCE_LIBDIR}
-    )
-=======
 if(NOT GTest_FOUND)
     set(BUILD_GMOCK   OFF CACHE INTERNAL "")
     set(INSTALL_GTEST OFF CACHE INTERNAL "")
@@ -28,35 +6,15 @@
     add_library(GTest::gtest ALIAS gtest)
 endif()
 
-if(NOT HAVE_PYRE)
-    # disable pyre's test suite
-    set(BUILD_TESTING OFF)
-    add_subdirectory(pyre)
-    install(TARGETS pyre journal
-            EXPORT isce3-targets
-            DESTINATION ${ISCE_LIBDIR})
-endif()
-
 if(NOT Cereal_FOUND)
     install(DIRECTORY cereal/include/cereal DESTINATION include
             FILES_MATCHING PATTERN *.hpp PATTERN *.h)
     add_library(cereal INTERFACE)
     target_include_directories(cereal SYSTEM INTERFACE
-        $<BUILD_INTERFACE:${CMAKE_CURRENT_LIST_DIR}/cereal/include>)
+        $<BUILD_INTERFACE:${CMAKE_CURRENT_LIST_DIR}/cereal/include>
+        $<INSTALL_INTERFACE:include>)
     install(TARGETS cereal EXPORT isce3-targets)
 endif()
 add_library(Cereal::Cereal ALIAS cereal)
 
-if(Eigen3_FOUND)
-    add_library(Eigen::Eigen ALIAS Eigen3::Eigen)
-else()
-    install(DIRECTORY eigen3/Eigen DESTINATION include)
-    add_library(eigen INTERFACE)
-    add_library(Eigen::Eigen ALIAS eigen)
-    target_include_directories(eigen SYSTEM INTERFACE
-        $<BUILD_INTERFACE:${CMAKE_CURRENT_LIST_DIR}/eigen3>)
-    install(TARGETS eigen EXPORT isce3-targets)
-endif()
->>>>>>> e32c6ec9
-
 add_subdirectory(pybind11)