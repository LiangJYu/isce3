/**
 * Source Author: Paulo Penteado, based on Projections.h by Piyush Agram / Joshua Cohen
 * Copyright 2018
 */

#ifndef __ISCE_CUDA_CORE_PROJECTIONS_H__
#define __ISCE_CUDA_CORE_PROJECTIONS_H__

#ifdef __CUDACC__
#define CUDA_HOSTDEV __host__ __device__
#define CUDA_DEV __device__
#define CUDA_HOST __host__
#define CUDA_GLOBAL __global__
#else
#define CUDA_HOSTDEV
#define CUDA_DEV
#define CUDA_HOST
#define CUDA_GLOBAL
#endif

#ifdef __CUDACC__
#define CUDA_HOSTDEV __host__ __device__
#define CUDA_DEV __device__
#define CUDA_HOST __host__
#define CUDA_GLOBAL __global__
#else
#define CUDA_HOSTDEV
#define CUDA_DEV
#define CUDA_HOST
#define CUDA_GLOBAL
#endif

#include <cmath>
#include <iostream>
#include <vector>
#include "Constants.h"
#include "gpuEllipsoid.h"
#include "Projections.h"
using isce::core::cartesian_t;
using isce::core::Ellipsoid;
using isce::cuda::core::gpuEllipsoid;
<<<<<<< HEAD

=======


namespace isce { namespace cuda { namespace core {

>>>>>>> e7f0d920

namespace isce { 
    namespace cuda { 
        namespace core {

<<<<<<< HEAD
=======

    
>>>>>>> e7f0d920
    /** Abstract base class for individual projections
     *
     *Internally, every derived class is expected to provide two functions.
     * forward - To convert llh (radians) to expected projection system 
     * inverse - To convert expected projection system to llh (radians)
     */
    struct ProjectionBase {
    	
    	
        /** Ellipsoid object for projections - currently only WGS84 */
        gpuEllipsoid ellipse;
        /** Type of projection system. This can be used to check if projection systems are equal
         * Private member and should not be modified after initialization*/
        int _epsgcode;

        /** Value constructor with EPSG code as input. Ellipsoid is always initialized to standard WGS84 ellipse.*/
<<<<<<< HEAD
        CUDA_HOSTDEV ProjectionBase(int code) : ellipse(6378137.,.0066943799901), _epsgcode(code) {}
=======
        ProjectionBase(int code) : ellipse(6378137.,.0066943799901), _epsgcode(code) {}
        //__host__ __device__ ProjectionBase() : ellipse(6378137.,.0066943799901), _epsgcode(0) {}
        ProjectionBase() : ProjectionBase(0) {}


>>>>>>> e7f0d920

        /** Print function for debugging */
        virtual void print() const = 0;

        /** \brief Function for transforming from LLH. This is similar to fwd or fwd3d in PROJ.4 
         * 
         * @param[in] llh Lon/Lat/Height - Lon and Lat are in radians
         * @param[out] xyz Coordinates in specified projection system */
<<<<<<< HEAD
        CUDA_HOST int forward_h(const cartesian_t& llh, cartesian_t& xyz) const;
        CUDA_DEV virtual int forward(const double *llh, double *xyz) const = 0 ;
=======
        CUDA_HOST virtual int forward(const cartesian_t& llh, cartesian_t& xyz) const = 0 ;
        CUDA_HOSTDEV virtual int forward(const double llh[], double xyz[]) const = 0 ;
>>>>>>> e7f0d920

        /** Function for transforming to LLH. This is similar to inv or inv3d in PROJ.4
         *
         * @param[in] xyz Coordinates in specified projection system 
         * @param[out] llh Lat/Lon/Height - Lon and Lat are in radians */
<<<<<<< HEAD
        CUDA_HOST int inverse_h(const cartesian_t& xyz, cartesian_t& llh) const;
        CUDA_DEV virtual int inverse(const double *xyz, double *llh) const = 0 ;
	    
=======
        CUDA_HOST virtual int inverse(const cartesian_t& xyz, cartesian_t& llh) const = 0 ;
        CUDA_HOSTDEV virtual int inverse(double xyz[], double llh[]) const = 0 ;
	    virtual double roundtriptest(int) ;
>>>>>>> e7f0d920
    };


    // Polar stereographic coordinate system
    struct PolarStereo  {
    	
        /** Ellipsoid object for projections - currently only WGS84 */
        gpuEllipsoid ellipse;
        /** Type of projection system. This can be used to check if projection systems are equal
         * Private member and should not be modified after initialization*/
        int _epsgcode;
    	
        // Constants related to projection system
        double lat0, lon0, lat_ts, akm1, e;
        bool isnorth;

        // Value constructor
<<<<<<< HEAD
        CUDA_HOSTDEV PolarStereo(int);

        inline void print() const;
        // Transfrom from LLH to Polar Stereo
        CUDA_DEV int forward(const double*, double*) const;
        // Transform from Polar Stereo to LLH
        CUDA_DEV int inverse(const double*, double*) const;
=======
        CUDA_HOSTDEV PolarStereo(int) ;
        CUDA_HOSTDEV PolarStereo() : PolarStereo(3413) {}

        inline void print() const;
        // Transfrom from LLH to Polar Stereo
        CUDA_HOST int forward(const cartesian_t&,cartesian_t&) const;
        CUDA_HOSTDEV int forward(double[], double[]) const;
        // Transform from Polar Stereo to LLH
        CUDA_HOST int inverse(const cartesian_t&,cartesian_t&) const;
        CUDA_HOSTDEV int inverse(double[], double[]) const;
        //Test round trip conversions on large arrays of points
        double roundtriptest(int) ;
>>>>>>> e7f0d920
    };
 
    inline void PolarStereo::print() const {
//        std::cout << "Projection: " << (isnorth ? "North" : "South") << " Polar Stereographic" <<
//                     std::endl << "EPSG: " << _epsgcode << std::endl;
    }


    // This is to transform a point from one coordinate system to another
<<<<<<< HEAD
    CUDA_HOST int projTransform_h(const ProjectionBase* in, const ProjectionBase *out, const cartesian_t &inpts,
=======
    CUDA_HOSTDEV int projTransform(ProjectionBase* in, ProjectionBase *out, const cartesian_t &inpts,
>>>>>>> e7f0d920
                      cartesian_t &outpts);
        }
    }
}

#endif<|MERGE_RESOLUTION|>--- conflicted
+++ resolved
@@ -18,18 +18,6 @@
 #define CUDA_GLOBAL
 #endif
 
-#ifdef __CUDACC__
-#define CUDA_HOSTDEV __host__ __device__
-#define CUDA_DEV __device__
-#define CUDA_HOST __host__
-#define CUDA_GLOBAL __global__
-#else
-#define CUDA_HOSTDEV
-#define CUDA_DEV
-#define CUDA_HOST
-#define CUDA_GLOBAL
-#endif
-
 #include <cmath>
 #include <iostream>
 #include <vector>
@@ -37,26 +25,11 @@
 #include "gpuEllipsoid.h"
 #include "Projections.h"
 using isce::core::cartesian_t;
-using isce::core::Ellipsoid;
-using isce::cuda::core::gpuEllipsoid;
-<<<<<<< HEAD
-
-=======
-
-
-namespace isce { namespace cuda { namespace core {
-
->>>>>>> e7f0d920
 
 namespace isce { 
     namespace cuda { 
         namespace core {
 
-<<<<<<< HEAD
-=======
-
-    
->>>>>>> e7f0d920
     /** Abstract base class for individual projections
      *
      *Internally, every derived class is expected to provide two functions.
@@ -73,98 +46,107 @@
         int _epsgcode;
 
         /** Value constructor with EPSG code as input. Ellipsoid is always initialized to standard WGS84 ellipse.*/
-<<<<<<< HEAD
         CUDA_HOSTDEV ProjectionBase(int code) : ellipse(6378137.,.0066943799901), _epsgcode(code) {}
-=======
-        ProjectionBase(int code) : ellipse(6378137.,.0066943799901), _epsgcode(code) {}
-        //__host__ __device__ ProjectionBase() : ellipse(6378137.,.0066943799901), _epsgcode(0) {}
-        ProjectionBase() : ProjectionBase(0) {}
-
-
->>>>>>> e7f0d920
-
-        /** Print function for debugging */
-        virtual void print() const = 0;
 
         /** \brief Function for transforming from LLH. This is similar to fwd or fwd3d in PROJ.4 
          * 
          * @param[in] llh Lon/Lat/Height - Lon and Lat are in radians
          * @param[out] xyz Coordinates in specified projection system */
-<<<<<<< HEAD
         CUDA_HOST int forward_h(const cartesian_t& llh, cartesian_t& xyz) const;
         CUDA_DEV virtual int forward(const double *llh, double *xyz) const = 0 ;
-=======
-        CUDA_HOST virtual int forward(const cartesian_t& llh, cartesian_t& xyz) const = 0 ;
-        CUDA_HOSTDEV virtual int forward(const double llh[], double xyz[]) const = 0 ;
->>>>>>> e7f0d920
 
         /** Function for transforming to LLH. This is similar to inv or inv3d in PROJ.4
          *
          * @param[in] xyz Coordinates in specified projection system 
          * @param[out] llh Lat/Lon/Height - Lon and Lat are in radians */
-<<<<<<< HEAD
         CUDA_HOST int inverse_h(const cartesian_t& xyz, cartesian_t& llh) const;
         CUDA_DEV virtual int inverse(const double *xyz, double *llh) const = 0 ;
-	    
-=======
-        CUDA_HOST virtual int inverse(const cartesian_t& xyz, cartesian_t& llh) const = 0 ;
-        CUDA_HOSTDEV virtual int inverse(double xyz[], double llh[]) const = 0 ;
-	    virtual double roundtriptest(int) ;
->>>>>>> e7f0d920
     };
 
+    //Geodetic Lon/Lat projection system
+    struct LonLat: public ProjectionBase {
+        //Constructor
+        CUDA_HOSTDEV LonLat():ProjectionBase(4326){};
+        //Radians to Degrees pass through
+        CUDA_DEV int forward(const double*, double*) const;
+        //Degrees to Radians pass through
+        CUDA_DEV int inverse(const double*, double*) const;
+    };
 
+    //Geodetic Lon/Lat projection system
+    struct Geocent: public ProjectionBase {
+        //Constructor
+        CUDA_HOSTDEV Geocent():ProjectionBase(4978){};
+        //Radians to ECEF pass through
+        CUDA_DEV int forward(const double* in, double* out) const;
+        //ECEF to Radians pass through
+        CUDA_DEV int inverse(const double* in, double* out) const;
+    };
+
+    /** UTM coordinate extension of ProjBase
+     *
+     * EPSG 32601-32660 for Northern Hemisphere
+     * EPSG 32701-32760 for Southern Hemisphere*/
+    struct UTM : public ProjectionBase {
+        // Constants related to the projection system
+        double lon0;
+        int zone;
+        bool isnorth;
+        // Parameters from Proj.4
+        double cgb[6], cbg[6], utg[6], gtu[6];
+        double Qn, Zb;
+
+        // Value constructor
+        CUDA_HOSTDEV UTM(int);
+
+        /** Transform from llh (rad) to UTM (m)*/
+        CUDA_DEV int forward(const double*, double*) const;
+
+        /** Transform from UTM(m) to llh (rad)*/
+        CUDA_DEV int inverse(const double*, double*) const;
+    };
+    
     // Polar stereographic coordinate system
-    struct PolarStereo  {
-    	
-        /** Ellipsoid object for projections - currently only WGS84 */
-        gpuEllipsoid ellipse;
-        /** Type of projection system. This can be used to check if projection systems are equal
-         * Private member and should not be modified after initialization*/
-        int _epsgcode;
+    struct PolarStereo: public ProjectionBase {
     	
         // Constants related to projection system
-        double lat0, lon0, lat_ts, akm1, e;
+        double lon0, lat_ts, akm1, e;
         bool isnorth;
 
         // Value constructor
-<<<<<<< HEAD
         CUDA_HOSTDEV PolarStereo(int);
-
-        inline void print() const;
         // Transfrom from LLH to Polar Stereo
         CUDA_DEV int forward(const double*, double*) const;
         // Transform from Polar Stereo to LLH
         CUDA_DEV int inverse(const double*, double*) const;
-=======
-        CUDA_HOSTDEV PolarStereo(int) ;
-        CUDA_HOSTDEV PolarStereo() : PolarStereo(3413) {}
+    };
 
-        inline void print() const;
-        // Transfrom from LLH to Polar Stereo
-        CUDA_HOST int forward(const cartesian_t&,cartesian_t&) const;
-        CUDA_HOSTDEV int forward(double[], double[]) const;
-        // Transform from Polar Stereo to LLH
-        CUDA_HOST int inverse(const cartesian_t&,cartesian_t&) const;
-        CUDA_HOSTDEV int inverse(double[], double[]) const;
-        //Test round trip conversions on large arrays of points
-        double roundtriptest(int) ;
->>>>>>> e7f0d920
+    /** Equal Area Projection extension of ProjBase
+     *
+     * EPSG:6933 for EASE2 grid*/
+    struct CEA: public ProjectionBase {
+        // Constants related to projection system
+        double apa[3];
+        double lat_ts, k0, e, one_es, qp;
+
+        // Value constructor
+        CUDA_HOSTDEV CEA();
+
+        /** Transform from llh (rad) to CEA (m)*/
+        CUDA_DEV int forward(const double* llh, double* xyz) const;
+
+        /** Transform from CEA (m) to LLH (rad)*/
+        CUDA_DEV int inverse(const double* llh, double* xyz) const;
     };
  
-    inline void PolarStereo::print() const {
-//        std::cout << "Projection: " << (isnorth ? "North" : "South") << " Polar Stereographic" <<
-//                     std::endl << "EPSG: " << _epsgcode << std::endl;
-    }
+    // This is to transform a point from one coordinate system to another
+    CUDA_DEV int projTransform(ProjectionBase* in, 
+                               ProjectionBase *out,
+                               const double *inpts,
+                               double *outpts);
 
-
-    // This is to transform a point from one coordinate system to another
-<<<<<<< HEAD
-    CUDA_HOST int projTransform_h(const ProjectionBase* in, const ProjectionBase *out, const cartesian_t &inpts,
-=======
-    CUDA_HOSTDEV int projTransform(ProjectionBase* in, ProjectionBase *out, const cartesian_t &inpts,
->>>>>>> e7f0d920
-                      cartesian_t &outpts);
+    //Projection Factory using EPSG code
+    CUDA_HOSTDEV ProjectionBase* createProj(int epsg);
         }
     }
 }
