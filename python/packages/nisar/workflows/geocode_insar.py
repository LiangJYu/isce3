--- conflicted
+++ resolved
@@ -88,11 +88,7 @@
     input_raster = isce3.io.Raster(str(raster_ref))
 
     # access the HDF5 dataset for layover shadow mask
-<<<<<<< HEAD
-    dataset_path = f"{dst_freq_path}/interferogram/mask"
-=======
-    dataset_path = f"{dst_freq_path}/interferogram/unwrapped/layoverShadowMask"
->>>>>>> 94cf3839
+    dataset_path = f"{dst_freq_path}/interferogram/unwrapped/mask"
 
     return input_raster, dataset_path
 
@@ -305,13 +301,8 @@
 
     if water_mask_path is not None:
         freq_path = f'/science/LSAR/GUNW/grids/frequency{freq}'
-<<<<<<< HEAD
-        mask_h5_path = f'{freq_path}/interferogram/mask'
-=======
-
-        # Add water mask to unwrapped interferogram
-        water_mask_h5_path = f'{freq_path}/interferogram/unwrapped/waterMask'
->>>>>>> 94cf3839
+        mask_h5_path = f'{freq_path}/interferogram/unwrapped/mask'
+
         water_mask = _project_water_to_geogrid(water_mask_path, geogrid)
         mask_layer = dst_h5[mask_h5_path][()]
 
@@ -519,8 +510,7 @@
         if compute_stats:
             for raster, ds in zip(geocoded_rasters, geocoded_datasets):
                 compute_stats_real_data(raster, ds)
-<<<<<<< HEAD
-=======
+
             if input_product_type != InputProduct.ROFF:
                 unwrap_path = '/science/LSAR/GUNW/grids/frequencyA/interferogram/unwrapped'
                 water_mask_ds = dst_h5[f'{unwrap_path}/waterMask']
@@ -528,7 +518,6 @@
                 lay_shadow_ds = dst_h5[f'{unwrap_path}/layoverShadowMask']
                 compute_layover_shadow_stats(lay_shadow_ds)
 
->>>>>>> 94cf3839
 
 def cpu_run(cfg, input_hdf5, output_hdf5, input_product_type=InputProduct.RUNW):
     """ Geocode RUNW products on CPU
@@ -789,8 +778,7 @@
         if compute_stats:
             for raster, ds in zip(geocoded_rasters, geocoded_datasets):
                 compute_stats_real_data(raster, ds)
-<<<<<<< HEAD
-=======
+
             if input_product_type != InputProduct.ROFF:
                 unwrap_path = '/science/LSAR/GUNW/grids/frequencyA/interferogram/unwrapped'
                 water_mask_ds = dst_h5[f'{unwrap_path}/waterMask']
@@ -798,7 +786,6 @@
                 lay_shadow_ds = dst_h5[f'{unwrap_path}/layoverShadowMask']
                 compute_layover_shadow_stats(lay_shadow_ds)
 
->>>>>>> 94cf3839
 
 def gpu_run(cfg, input_hdf5, output_hdf5, input_product_type=InputProduct.RUNW):
     """ Geocode RUNW products on GPU
