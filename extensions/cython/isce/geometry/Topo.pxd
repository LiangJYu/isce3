#cython: language_level=3
#
# Author: Bryan Riel
# Copyright 2017-2018
#

from libcpp.string cimport string
from libcpp cimport bool

# Cython declaration for isce::io objects
from Raster cimport Raster

# Cython declarations for isce::product objects
from Product cimport Product

# Interpolation methods
from Orbit cimport orbitInterpMethod
from Interpolator cimport dataInterpMethod

cdef extern from "isce/geometry/Topo.h" namespace "isce::geometry":
    cdef cppclass Topo:

        # Constructor
        Topo(Product &) except +
        
<<<<<<< HEAD
        # Main topo entrypoint; internal construction of topo rasters
        void topo(Raster &, const string)

        # Run topo with externally created topo rasters
        void topo(Raster &, Raster &, Raster &, Raster &, Raster &,
                  Raster &, Raster &, Raster &, Raster &)
=======
        # Main topo entrypoint
        void topo(Raster &, string)

        # Setting processing options
        void initialized(bool)
        void threshold(double)
        void numiter(int)
        void extraiter(int)
        void orbitMethod(orbitInterpMethod)
        void demMethod(dataInterpMethod)
        void epsgOut(int)
>>>>>>> 27efa919
        
# end of file<|MERGE_RESOLUTION|>--- conflicted
+++ resolved
@@ -23,16 +23,12 @@
         # Constructor
         Topo(Product &) except +
         
-<<<<<<< HEAD
         # Main topo entrypoint; internal construction of topo rasters
         void topo(Raster &, const string)
 
         # Run topo with externally created topo rasters
         void topo(Raster &, Raster &, Raster &, Raster &, Raster &,
                   Raster &, Raster &, Raster &, Raster &)
-=======
-        # Main topo entrypoint
-        void topo(Raster &, string)
 
         # Setting processing options
         void initialized(bool)
@@ -42,6 +38,5 @@
         void orbitMethod(orbitInterpMethod)
         void demMethod(dataInterpMethod)
         void epsgOut(int)
->>>>>>> 27efa919
         
 # end of file