--- conflicted
+++ resolved
@@ -80,7 +80,6 @@
         /** Get reference epoch */
         inline const isce::core::DateTime & refEpoch() const { return _refEpoch; }
 
-<<<<<<< HEAD
         /** Get sensing start time in seconds of single look data */
         inline double sensingStartSingleLook() const { return _sensingStart; }
 
@@ -90,25 +89,15 @@
         /** Get radar wavelength */
         inline double wavelength() const { return _wavelength; }
 
-        /** Get pulse repetition frequency of single look data */
-=======
-        /** Get sensing start time in seconds */
-        inline double sensingStart() const { return _sensingStart; }
-        /** Set sensing start time in seconds */
-        inline void sensingStart(const double & t) { _sensingStart = t; }
-
-        /** Get radar wavelength */
-        inline double wavelength() const { return _wavelength; }
         /** Set radar wavelength */
         inline void wavelength(const double & t) { _wavelength = t; }
+
+        /** Get pulse repetition frequency of single look data */
+        inline double prf() const { return _prf; }
         
-        /** Get pulse repetition frequency */
->>>>>>> d0e46273
-        inline double prf() const { return _prf; }
         /** Set pulse repetition frequency */
         inline void prf(const double & t){ _prf = t; }
 
-<<<<<<< HEAD
         /** Get azimuth time interval of multilooked data */
         inline double azimuthTimeInterval() const { return _prf*_numberAzimuthLooks; };
 
@@ -123,25 +112,19 @@
 
         /** Get slant range pixel spacing for multilooked data */
         inline double rangePixelSpacing() const { return _rangePixelSpacing * _numberRangeLooks ; };
-=======
-        /** Get starting slant range */
-        inline double startingRange() const { return _startingRange; }
-        /** Set starting slant range */
-        inline void startingRange(const double & t) { _startingRange = t; }
-
-        /** Get slant range pixel spacing */
-        inline double rangePixelSpacing() const { return _rangePixelSpacing; }
+
         /** Set slant range pixel spacing */
         inline void rangePixelSpacing(const double & t) { _rangePixelSpacing = t; }
->>>>>>> d0e46273
 
         /** Get radar grid length */
         inline size_t length() const { return _rlength; }
+        
         /** Set radar grid length */
         inline void length(const double & t) { _rlength = t; }
 
         /** Get radar grid width */
         inline size_t width() const { return _rwidth; }
+        
         /** Set radar grid length */
         inline void width(const double & t) { _rwidth = t; }
 
@@ -188,12 +171,11 @@
 
         /** Number of range looks in multilooked data */
         size_t _numberRangeLooks;
-<<<<<<< HEAD
-
+
+        /** Left or right looking geometry indicator */
+        int _lookSide;
+        
         /** Sensing start time of single look data */
-=======
-        int _lookSide;
->>>>>>> d0e46273
         double _sensingStart;
 
         /** Imaging wavelength */
