--- conflicted
+++ resolved
@@ -43,18 +43,6 @@
                               coeffs(p.coeffs) {}
     inline Poly2d& operator=(const Poly2d&);
 
-<<<<<<< HEAD
-    inline Poly2d& Poly2d::operator=(const Poly2d &rhs) {
-        rangeOrder = rhs.rangeOrder;
-        azimuthOrder = rhs.azimuthOrder;
-        rangeMean = rhs.rangeMean;
-        azimuthMean = rhs.azimuthMean;
-        rangeNorm = rhs.rangeNorm;
-        azimuthNorm = rhs.azimuthNorm;
-        coeffs = rhs.coeffs;
-        return *this;
-    }
-=======
     inline void setCoeff(int,int,double);
     inline double getCoeff(int,int) const;
     double eval(double,double) const;
@@ -71,7 +59,6 @@
     azimuthNorm = rhs.azimuthNorm;
     return *this;
 }
->>>>>>> 78eae4bc
 
 void isce::core::Poly2d::
 setCoeff(int row, int col, double val) {
